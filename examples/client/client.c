--- conflicted
+++ resolved
@@ -49,13 +49,6 @@
 
     ctx = SSL_CTX_new(TLSv1_2_client_method());
     SSL_CTX_set_session_cache_mode(ctx, SSL_SESS_CACHE_CLIENT);
-<<<<<<< HEAD
-    SSL_CTX_set_verify(ctx, SSL_VERIFY_PEER, NULL);
-    long mode = SSL_CTX_get_session_cache_mode(ctx);
-    printf("Session cache mode is: 0x%lx\n", mode);
-=======
-
->>>>>>> 38ed1f69
     if (ctx == NULL) {
         fprintf(stderr, "[-] Failed to create SSL_CTX\n");
         ERR_print_errors_fp(stderr);
